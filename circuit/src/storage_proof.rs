--- conflicted
+++ resolved
@@ -8,19 +8,10 @@
     plonk::circuit_builder::CircuitBuilder,
 };
 
-<<<<<<< HEAD
-use crate::gadgets::is_const_less_than;
-use crate::inputs::CircuitInputs;
-use crate::{
-    circuit::{CircuitFragment, D, F},
-    util::slice_to_field_elements,
-};
-=======
 use crate::circuit::{CircuitFragment, D, F};
 use crate::gadgets::is_const_less_than;
 use crate::inputs::CircuitInputs;
-use crate::utils::bytes_to_felts;
->>>>>>> df3b4275
+use crate::utils::{ bytes_to_felts };
 
 pub const MAX_PROOF_LEN: usize = 20;
 pub const PROOF_NODE_MAX_SIZE_F: usize = 73;
