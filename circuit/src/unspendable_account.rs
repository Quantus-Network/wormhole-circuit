--- conflicted
+++ resolved
@@ -7,107 +7,131 @@
     plonk::{circuit_builder::CircuitBuilder, config::Hasher},
 };
 
-<<<<<<< HEAD
+use crate::utils::{bytes_to_felts, felts_to_bytes, string_to_felt};
 use crate::{
     circuit::{CircuitFragment, D, F},
-    codec::ByteCodec,
-    inputs::CircuitInputs,
-    util::{slice_to_field_elements, FieldHash},
-=======
-use crate::utils::{bytes_to_felts, felts_to_bytes, string_to_felt};
-use crate::{
-    circuit::{CircuitFragment, Digest, D, F},
     codec::FieldElementCodec,
->>>>>>> df3b4275
+    utils::Digest
 };
-use crate::{codec::ByteCodec, inputs::CircuitInputs};
-
-// FIXME: Adjust as needed.
-<<<<<<< HEAD
+use crate::{codec::ByteCodec};
+use crate::inputs::CircuitInputs;
+
 pub const PREIMAGE_NUM_TARGETS: usize = 5;
+pub const UNSPENDABLE_SALT: &str = "wormhole";
 
 #[derive(Debug, PartialEq, Eq, Clone)]
 pub struct UnspendableAccount {
-    account_id: FieldHash,
+    account_id: Digest,
     preimage: Vec<F>,
-}
-
-impl UnspendableAccount {
-    pub fn new(account_id: FieldHash, preimage: &[u8]) -> Self {
-        let preimage = slice_to_field_elements(preimage);
-        Self {
-            account_id,
-            preimage,
-        }
-    }
-
-    /// Cosntructs a new [`UnspendableAccount`] from just the preimage.
-    pub fn from_preimage(preimage: &[u8]) -> Self {
-=======
-pub const PREIMAGE_NUM_TARGETS: usize = 4;
-pub const UNSPENDABLE_SALT: &str = "wormhole";
-
-#[derive(Debug, PartialEq, Eq, Clone, Copy)]
-pub struct UnspendableAccount {
-    account_id: Digest,
 }
 
 impl UnspendableAccount {
     pub fn new(secret: &[u8]) -> Self {
->>>>>>> df3b4275
         // First, convert the preimage to its representation as field elements.
         let mut preimage = Vec::new();
         preimage.push(string_to_felt(UNSPENDABLE_SALT));
         preimage.extend(bytes_to_felts(secret));
 
+        if preimage.len() != 5 {
+            panic!("Expected secret to be 32 bytes (4 field elements), got {} field elements", preimage.len() - 1);
+        }
+
         // Hash twice to get the account id.
         let inner_hash = PoseidonHash::hash_no_pad(&preimage).elements;
         let outer_hash = PoseidonHash::hash_no_pad(&inner_hash).elements;
-        let account_id = FieldHash(outer_hash);
-
-<<<<<<< HEAD
+        let account_id = Digest::from(outer_hash);
+
         Self {
             account_id,
             preimage,
-=======
+        }
+    }
+}
+
+// impl From<&CircuitInputs> for UnspendableAccount {
+//     fn from(inputs: &CircuitInputs) -> Self {
+//         Self{
+//             account_id: inputs.private.unspendable_account.account_id,
+//             preimage: inputs.private.unspendable_account.preimage,
+//         }
+//     }
+// }
+
 impl ByteCodec for UnspendableAccount {
     fn to_bytes(&self) -> Vec<u8> {
-        felts_to_bytes(&self.account_id)
+        let mut bytes = Vec::new();
+        bytes.extend(felts_to_bytes(&self.account_id));
+        bytes.extend(felts_to_bytes(&self.preimage));
+        bytes
     }
 
     fn from_bytes(slice: &[u8]) -> anyhow::Result<Self> {
-        let account_id = bytes_to_felts(slice).try_into().map_err(|_| {
-            anyhow::anyhow!("failed to deserialize bytes into unspendable account hash")
-        })?;
-        Ok(Self { account_id })
+        let f_size = size_of::<F>(); // 8 bytes
+        let account_id_size = 4 * f_size; // 4 field elements
+        let preimage_size = 5 * f_size; // 5 field elements
+        let total_size = account_id_size + preimage_size;
+
+        if slice.len() != total_size {
+            return Err(anyhow::anyhow!(
+                "Expected {} bytes for UnspendableAccount, got: {}",
+                total_size,
+                slice.len()
+            ));
+        }
+
+        let mut offset = 0;
+        // Deserialize account_id
+        let account_id = bytes_to_felts(&slice[offset..offset + account_id_size])
+            .try_into()
+            .map_err(|_| anyhow::anyhow!("Failed to deserialize unspendable account id"))?;
+        offset += account_id_size;
+
+        // Deserialize preimage
+        let preimage = bytes_to_felts(&slice[offset..offset + preimage_size]);
+
+        Ok(Self {
+            account_id,
+            preimage,
+        })
     }
 }
 
 impl FieldElementCodec for UnspendableAccount {
     fn to_field_elements(&self) -> Vec<F> {
-        self.account_id.to_vec()
+        let mut elements = Vec::new();
+        elements.extend(self.account_id.to_vec());
+        elements.extend(self.preimage.clone());
+        elements
     }
 
     fn from_field_elements(elements: &[F]) -> anyhow::Result<Self> {
-        if elements.len() != 4 {
+        // Expected sizes
+        let account_id_size = 4;
+        let preimage_size = 5; // 1 for salt + 4 for secret
+        let total_size = account_id_size + preimage_size; // 4 + 5 = 9
+
+        if elements.len() != total_size {
             return Err(anyhow::anyhow!(
-                "Expected 4 field elements for Unspendable Account, got: {}",
+                "Expected {} field elements for UnspendableAccount, got: {}",
+                total_size,
                 elements.len()
             ));
->>>>>>> df3b4275
-        }
-    }
-}
-
-impl From<&CircuitInputs> for UnspendableAccount {
-    fn from(inputs: &CircuitInputs) -> Self {
-<<<<<<< HEAD
-        let account_id = FieldHash::from_bytes(inputs.public.unspendable_account);
-        let preimage = &inputs.private.nullifier_preimage;
-        Self::new(account_id, preimage)
-=======
-        inputs.private.unspendable_account
->>>>>>> df3b4275
+        }
+
+        let mut offset = 0;
+        // Deserialize account_id
+        let account_id = elements[offset..offset + account_id_size]
+            .try_into()
+            .map_err(|_| anyhow::anyhow!("Failed to deserialize unspendable account id"))?;
+        offset += account_id_size;
+
+        // Deserialize preimage
+        let preimage = elements[offset..offset + preimage_size].to_vec();
+
+        Ok(Self {
+            account_id,
+            preimage,
+        })
     }
 }
 
@@ -126,21 +150,6 @@
     }
 }
 
-<<<<<<< HEAD
-=======
-#[derive(Debug)]
-pub struct UnspendableAccountInputs {
-    pub secret: Vec<F>,
-}
-
-impl UnspendableAccountInputs {
-    pub fn new(secret: &[u8]) -> Self {
-        let secret = bytes_to_felts(secret);
-        Self { secret }
-    }
-}
-
->>>>>>> df3b4275
 impl CircuitFragment for UnspendableAccount {
     type Targets = UnspendableAccountTargets;
 
@@ -172,16 +181,11 @@
         targets: Self::Targets,
     ) -> anyhow::Result<()> {
         // Unspendable account circuit values.
-<<<<<<< HEAD
-        let account_id = *self.account_id;
-        pw.set_hash_target(targets.account_id, account_id.into())?;
+        pw.set_hash_target(targets.account_id, self.account_id.into())?;
         for (i, &element) in self.preimage.iter().enumerate() {
-            pw.set_target(targets.preimage[i], element)?;
-        }
-=======
-        pw.set_hash_target(targets.account_id, self.account_id.into())?;
-        pw.set_target_arr(&targets.secret, &inputs.secret)?;
->>>>>>> df3b4275
+            pw.set_target(targets.secret[i], element)?;
+        }
+        pw.set_target_arr(&targets.secret, &self.preimage)?;
 
         Ok(())
     }
@@ -211,20 +215,8 @@
 
     impl Default for UnspendableAccount {
         fn default() -> Self {
-<<<<<<< HEAD
-            let preimage = hex::decode(PREIMAGES[0]).unwrap();
-            Self::from_preimage(&preimage)
-=======
             let preimage = hex::decode(SECRETS[0]).unwrap();
             Self::new(&preimage)
-        }
-    }
-
-    impl Default for UnspendableAccountInputs {
-        fn default() -> Self {
-            let preimage = hex::decode(SECRETS[0]).unwrap();
-            Self::new(&preimage)
->>>>>>> df3b4275
         }
     }
 }
@@ -233,27 +225,13 @@
 pub mod tests {
     use plonky2::{field::types::Field, plonk::proof::ProofWithPublicInputs};
 
-<<<<<<< HEAD
-    use crate::{
-        circuit::{
-            tests::{build_and_prove_test, setup_test_builder_and_witness},
-            C,
-        },
-        util::HASH_NUM_FELTS,
-    };
-
-    use super::{
-        test_helpers::{ADRESSES, PREIMAGES},
-        *,
-=======
     use super::{
         test_helpers::{ADDRESSES, SECRETS},
-        UnspendableAccount, UnspendableAccountInputs, UnspendableAccountTargets,
+        UnspendableAccount, UnspendableAccountTargets,
     };
     use crate::circuit::{
         tests::{build_and_prove_test, setup_test_builder_and_witness},
         CircuitFragment, C, D, F,
->>>>>>> df3b4275
     };
     use crate::codec::FieldElementCodec;
     use crate::utils::bytes_to_felts;
@@ -265,11 +243,7 @@
         let targets = UnspendableAccountTargets::new(&mut builder);
         UnspendableAccount::circuit(&targets, &mut builder);
 
-<<<<<<< HEAD
-        unspendable_account.fill_targets(&mut pw, targets).unwrap();
-=======
-        unspendable_account.fill_targets(&mut pw, targets, inputs)?;
->>>>>>> df3b4275
+        unspendable_account.fill_targets(&mut pw, targets)?;
         build_and_prove_test(builder, pw)
     }
 
@@ -281,46 +255,20 @@
 
     #[test]
     fn preimage_matches_right_address() {
-<<<<<<< HEAD
-        for (preimage, address) in PREIMAGES.iter().zip(ADRESSES) {
-            let decoded_preimage = hex::decode(preimage).unwrap();
-            let unspendable_account = UnspendableAccount::from_preimage(&decoded_preimage);
-=======
         for (secret, address) in SECRETS.iter().zip(ADDRESSES) {
             let decoded_secret = hex::decode(secret).unwrap();
             let decoded_address = hex::decode(address).unwrap();
             let unspendable_account = UnspendableAccount::new(&decoded_secret);
-            let inputs = UnspendableAccountInputs::new(&decoded_secret);
->>>>>>> df3b4275
 
             let address = bytes_to_felts(&decoded_address);
             assert_eq!(unspendable_account.account_id.to_vec(), address);
-<<<<<<< HEAD
-
-            run_test(&unspendable_account).unwrap();
-=======
-            let result = run_test(&unspendable_account, inputs);
+            let result = run_test(&unspendable_account);
             assert!(result.is_ok());
->>>>>>> df3b4275
         }
     }
 
     #[test]
     fn preimage_does_not_match_wrong_address() {
-<<<<<<< HEAD
-        let (preimage, wrong_address) = (PREIMAGES[0], ADRESSES[1]);
-        let decoded_preimage = hex::decode(preimage).unwrap();
-        let mut unspendable_account = UnspendableAccount::from_preimage(&decoded_preimage);
-
-        // Override the correct hash with the wrong one.
-        let wrong_hash: [F; HASH_NUM_FELTS] =
-            slice_to_field_elements(&hex::decode(wrong_address).unwrap())
-                .try_into()
-                .unwrap();
-        unspendable_account.account_id = wrong_hash.into();
-
-        let result = run_test(&unspendable_account);
-=======
         let (secret, wrong_address) = (SECRETS[0], ADDRESSES[1]);
         let decoded_secret = hex::decode(secret).unwrap();
         let mut unspendable_account = UnspendableAccount::new(&decoded_secret);
@@ -329,17 +277,14 @@
         let wrong_hash = bytes_to_felts(&hex::decode(wrong_address).unwrap());
         unspendable_account.account_id = wrong_hash.try_into().unwrap();
 
-        let inputs = UnspendableAccountInputs::new(&decoded_secret);
-
-        let result = run_test(&unspendable_account, inputs);
->>>>>>> df3b4275
+        let result = run_test(&unspendable_account);
         assert!(result.is_err());
     }
 
     #[test]
     fn all_zero_preimage_is_valid_and_hashes() {
-        let preimage_bytes = vec![0u8; 64];
-        let account = UnspendableAccount::from_preimage(&preimage_bytes);
+        let secret_bytes = vec![0u8; 64];
+        let account = UnspendableAccount::new(&secret_bytes);
         assert!(!account.account_id.to_vec().iter().all(Field::is_zero));
     }
 }