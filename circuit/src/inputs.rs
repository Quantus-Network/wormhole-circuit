use anyhow::bail;
use plonky2::plonk::proof::ProofWithPublicInputs;

use crate::utils::{felts_to_bytes, felts_to_u128};
use crate::{
    circuit::{C, D, F},
<<<<<<< HEAD
    util::field_elements_to_bytes,
=======
    codec::FieldElementCodec,
    nullifier::Nullifier,
    substrate_account::SubstrateAccount,
    unspendable_account::UnspendableAccount,
>>>>>>> df3b4275
};

/// The total size of the public inputs field element vector.
const PUBLIC_INPUTS_FELTS_LEN: usize = 16;

/// Inputs required to commit to the wormhole circuit.
#[derive(Debug)]
pub struct CircuitInputs {
    pub public: PublicCircuitInputs,
    pub private: PrivateCircuitInputs,
}

/// All of the public inputs required for the circuit.
#[derive(Debug)]
pub struct PublicCircuitInputs {
    /// Amount to be withdrawn.
    pub funding_amount: u128,
    /// The nullifier.
<<<<<<< HEAD
    pub nullifier: [u8; 32],
    /// The unspendable account hash.
    pub unspendable_account: [u8; 32],
    /// The root hash of the storage trie.
    pub root_hash: [u8; 32],
    /// The address of the account to pay out to.
    pub exit_account: [u8; 32],
=======
    pub nullifier: Nullifier,
    /// The root hash of the storage trie.
    pub root_hash: [u8; 32],
    /// The address of the account to pay out to.
    pub exit_account: SubstrateAccount,
>>>>>>> df3b4275
}

impl TryFrom<ProofWithPublicInputs<F, C, D>> for PublicCircuitInputs {
    type Error = anyhow::Error;

    fn try_from(proof: ProofWithPublicInputs<F, C, D>) -> Result<Self, Self::Error> {
        let public_inputs = proof.public_inputs;

        if public_inputs.len() != PUBLIC_INPUTS_FELTS_LEN {
            bail!(
                "public inputs should contain: {} field elements, got: {}",
                PUBLIC_INPUTS_FELTS_LEN,
                public_inputs.len()
            )
        }

        // TODO: Create constants for the indices where each field is expected in the public
        // inputs.
        let funding_amount = felts_to_u128(public_inputs[0..2].to_vec());
        let nullifier = Nullifier::from_field_elements(&public_inputs[2..6])?;

<<<<<<< HEAD
        let nullifier = field_elements_to_bytes(&public_inputs[3..7])
            .try_into()
            .map_err(|_| anyhow::anyhow!("failed to deserialize bytes into nullifier hash"))?;
        let unspendable_account = field_elements_to_bytes(&public_inputs[7..11])
            .try_into()
            .map_err(|_| {
                anyhow::anyhow!("failed to deserialize bytes into unspendable account hash")
            })?;

        let root_hash: [u8; 32] = field_elements_to_bytes(&public_inputs[11..15])
            .try_into()
            .map_err(|_| anyhow::anyhow!("failed to deserialize root hash from public inputs"))?;

        let exit_account: [u8; 32] = field_elements_to_bytes(&public_inputs[15..19])
            .try_into()
            .map_err(|_| {
                anyhow::anyhow!("failed to deserialize exit account from public inputs")
            })?;
=======
        let root_hash: [u8; 32] = felts_to_bytes(&public_inputs[6..10])
            .try_into()
            .map_err(|_| anyhow::anyhow!("failed to deserialize root hash from public inputs"))?;

        let exit_account = SubstrateAccount::from_field_elements(&public_inputs[10..14])?;
>>>>>>> df3b4275

        Ok(PublicCircuitInputs {
            funding_amount,
            nullifier,
            root_hash,
            exit_account,
        })
    }
}

/// All of the private inputs required for the circuit.
#[derive(Debug)]
pub struct PrivateCircuitInputs {
    /// Raw bytes of the secret of the nullifier and the unspendable account
    pub secret: Vec<u8>,
    /// A sequence of key-value nodes representing the storage proof.
    ///
    /// Each element is a tuple where the items are the left and right splits of a proof node split
    /// in half at the expected childs hash index.
    pub storage_proof: Vec<(Vec<u8>, Vec<u8>)>,
<<<<<<< HEAD
}

#[cfg(any(test, feature = "testing"))]
pub mod test_helpers {
    use crate::codec::ByteCodec;
    use crate::nullifier::{self, Nullifier};
    use crate::storage_proof::test_helpers::{default_proof, ROOT_HASH};
    use crate::unspendable_account::{self};

    use super::{CircuitInputs, PrivateCircuitInputs, PublicCircuitInputs};

    impl Default for CircuitInputs {
        fn default() -> Self {
            let nullifier_preimage = hex::decode(nullifier::test_helpers::PREIMAGE).unwrap();
            let unspendable_account_preimage =
                hex::decode(unspendable_account::test_helpers::PREIMAGES[0]).unwrap();
            let root_hash: [u8; 32] = hex::decode(ROOT_HASH).unwrap().try_into().unwrap();

            // FIXME: This should be precomputed.
            let nullifier = Nullifier::from_preimage(&nullifier_preimage)
                .hash
                .to_bytes()
                .try_into()
                .unwrap();
            let unspendable_account = hex::decode(unspendable_account::test_helpers::ADRESSES[0])
                .unwrap()
                .try_into()
                .unwrap();

            let exit_account = [0u8; 32];

            Self {
                public: PublicCircuitInputs {
                    funding_tx_amount: 0,
                    exit_amount: 0,
                    fee_amount: 0,
                    nullifier,
                    unspendable_account,
                    root_hash,
                    exit_account,
                },
                private: PrivateCircuitInputs {
                    nullifier_preimage,
                    unspendable_account_preimage,
                    storage_proof: default_proof(),
                },
            }
        }
    }
=======
    pub funding_nonce: u32,
    pub funding_account: SubstrateAccount,
    /// The unspendable account hash.
    pub unspendable_account: UnspendableAccount,
>>>>>>> df3b4275
}<|MERGE_RESOLUTION|>--- conflicted
+++ resolved
@@ -1,18 +1,11 @@
 use anyhow::bail;
 use plonky2::plonk::proof::ProofWithPublicInputs;
-
+use crate::circuit::{C, F, D};
+use crate::codec::FieldElementCodec;
+use crate::nullifier::Nullifier;
+use crate::substrate_account::SubstrateAccount;
+use crate::unspendable_account::UnspendableAccount;
 use crate::utils::{felts_to_bytes, felts_to_u128};
-use crate::{
-    circuit::{C, D, F},
-<<<<<<< HEAD
-    util::field_elements_to_bytes,
-=======
-    codec::FieldElementCodec,
-    nullifier::Nullifier,
-    substrate_account::SubstrateAccount,
-    unspendable_account::UnspendableAccount,
->>>>>>> df3b4275
-};
 
 /// The total size of the public inputs field element vector.
 const PUBLIC_INPUTS_FELTS_LEN: usize = 16;
@@ -30,22 +23,29 @@
     /// Amount to be withdrawn.
     pub funding_amount: u128,
     /// The nullifier.
-<<<<<<< HEAD
-    pub nullifier: [u8; 32],
-    /// The unspendable account hash.
-    pub unspendable_account: [u8; 32],
-    /// The root hash of the storage trie.
-    pub root_hash: [u8; 32],
-    /// The address of the account to pay out to.
-    pub exit_account: [u8; 32],
-=======
     pub nullifier: Nullifier,
     /// The root hash of the storage trie.
     pub root_hash: [u8; 32],
     /// The address of the account to pay out to.
     pub exit_account: SubstrateAccount,
->>>>>>> df3b4275
 }
+
+/// All of the private inputs required for the circuit.
+#[derive(Debug)]
+pub struct PrivateCircuitInputs {
+    /// Raw bytes of the secret of the nullifier and the unspendable account
+    pub secret: Vec<u8>,
+    /// A sequence of key-value nodes representing the storage proof.
+    ///
+    /// Each element is a tuple where the items are the left and right splits of a proof node split
+    /// in half at the expected childs hash index.
+    pub storage_proof: Vec<(Vec<u8>, Vec<u8>)>,
+    pub funding_nonce: u32,
+    pub funding_account: SubstrateAccount,
+    /// The unspendable account hash.
+    pub unspendable_account: UnspendableAccount,
+}
+
 
 impl TryFrom<ProofWithPublicInputs<F, C, D>> for PublicCircuitInputs {
     type Error = anyhow::Error;
@@ -66,32 +66,11 @@
         let funding_amount = felts_to_u128(public_inputs[0..2].to_vec());
         let nullifier = Nullifier::from_field_elements(&public_inputs[2..6])?;
 
-<<<<<<< HEAD
-        let nullifier = field_elements_to_bytes(&public_inputs[3..7])
-            .try_into()
-            .map_err(|_| anyhow::anyhow!("failed to deserialize bytes into nullifier hash"))?;
-        let unspendable_account = field_elements_to_bytes(&public_inputs[7..11])
-            .try_into()
-            .map_err(|_| {
-                anyhow::anyhow!("failed to deserialize bytes into unspendable account hash")
-            })?;
-
-        let root_hash: [u8; 32] = field_elements_to_bytes(&public_inputs[11..15])
-            .try_into()
-            .map_err(|_| anyhow::anyhow!("failed to deserialize root hash from public inputs"))?;
-
-        let exit_account: [u8; 32] = field_elements_to_bytes(&public_inputs[15..19])
-            .try_into()
-            .map_err(|_| {
-                anyhow::anyhow!("failed to deserialize exit account from public inputs")
-            })?;
-=======
         let root_hash: [u8; 32] = felts_to_bytes(&public_inputs[6..10])
             .try_into()
             .map_err(|_| anyhow::anyhow!("failed to deserialize root hash from public inputs"))?;
 
         let exit_account = SubstrateAccount::from_field_elements(&public_inputs[10..14])?;
->>>>>>> df3b4275
 
         Ok(PublicCircuitInputs {
             funding_amount,
@@ -100,72 +79,4 @@
             exit_account,
         })
     }
-}
-
-/// All of the private inputs required for the circuit.
-#[derive(Debug)]
-pub struct PrivateCircuitInputs {
-    /// Raw bytes of the secret of the nullifier and the unspendable account
-    pub secret: Vec<u8>,
-    /// A sequence of key-value nodes representing the storage proof.
-    ///
-    /// Each element is a tuple where the items are the left and right splits of a proof node split
-    /// in half at the expected childs hash index.
-    pub storage_proof: Vec<(Vec<u8>, Vec<u8>)>,
-<<<<<<< HEAD
-}
-
-#[cfg(any(test, feature = "testing"))]
-pub mod test_helpers {
-    use crate::codec::ByteCodec;
-    use crate::nullifier::{self, Nullifier};
-    use crate::storage_proof::test_helpers::{default_proof, ROOT_HASH};
-    use crate::unspendable_account::{self};
-
-    use super::{CircuitInputs, PrivateCircuitInputs, PublicCircuitInputs};
-
-    impl Default for CircuitInputs {
-        fn default() -> Self {
-            let nullifier_preimage = hex::decode(nullifier::test_helpers::PREIMAGE).unwrap();
-            let unspendable_account_preimage =
-                hex::decode(unspendable_account::test_helpers::PREIMAGES[0]).unwrap();
-            let root_hash: [u8; 32] = hex::decode(ROOT_HASH).unwrap().try_into().unwrap();
-
-            // FIXME: This should be precomputed.
-            let nullifier = Nullifier::from_preimage(&nullifier_preimage)
-                .hash
-                .to_bytes()
-                .try_into()
-                .unwrap();
-            let unspendable_account = hex::decode(unspendable_account::test_helpers::ADRESSES[0])
-                .unwrap()
-                .try_into()
-                .unwrap();
-
-            let exit_account = [0u8; 32];
-
-            Self {
-                public: PublicCircuitInputs {
-                    funding_tx_amount: 0,
-                    exit_amount: 0,
-                    fee_amount: 0,
-                    nullifier,
-                    unspendable_account,
-                    root_hash,
-                    exit_account,
-                },
-                private: PrivateCircuitInputs {
-                    nullifier_preimage,
-                    unspendable_account_preimage,
-                    storage_proof: default_proof(),
-                },
-            }
-        }
-    }
-=======
-    pub funding_nonce: u32,
-    pub funding_account: SubstrateAccount,
-    /// The unspendable account hash.
-    pub unspendable_account: UnspendableAccount,
->>>>>>> df3b4275
 }